--- conflicted
+++ resolved
@@ -983,11 +983,7 @@
  ],
  "metadata": {
   "kernelspec": {
-<<<<<<< HEAD
-   "display_name": "Python 3 (ipykernel)",
-=======
    "display_name": ".venv",
->>>>>>> 790bd54b
    "language": "python",
    "name": "python3"
   },
@@ -1002,14 +998,6 @@
    "nbconvert_exporter": "python",
    "pygments_lexer": "ipython3",
    "version": "3.9.18"
-<<<<<<< HEAD
-  },
-  "vscode": {
-   "interpreter": {
-    "hash": "46df200377d403be22c796785365123e6a374b5da08e8292e6b2afda659c5a28"
-   }
-=======
->>>>>>> 790bd54b
   }
  },
  "nbformat": 4,
