--- conflicted
+++ resolved
@@ -19,14 +19,10 @@
     """Parse a line into a packet."""
     line = line.strip()
     if line.startswith(PRINT_PREFIX):
-<<<<<<< HEAD
-        return bytes.fromhex(line[len(PRINT_PREFIX):])
-=======
         try:
             return bytes.fromhex(line[len(PRINT_PREFIX):])
         except ValueError as e:
             logger.error("Could not parse packet: %s", str(e))
->>>>>>> 7f104ec4
     else:
         return None
 
